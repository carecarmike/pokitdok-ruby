# -*- coding: utf-8 -*-
#
# Copyright (C) 2014-2015, All Rights Reserved, PokitDok, Inc.
# https://www.pokitdok.com
#
# Please see the LICENSE.txt file for more information.
# All other rights reserved.
#

require 'rubygems'
require 'bundler/setup'
require 'base64'
require 'json'
require 'oauth2'
require 'net/http/post/multipart'

module PokitDok
  # PokitDok API client implementation for Ruby.
  class PokitDok
    attr_reader :client # :nodoc:
    attr_reader :api_url
    attr_reader :version

    # Connect to the PokitDok API with the specified Client ID and Client
    # Secret.
    #
    # +client_id+     your client ID, provided by PokitDok
    #
    # +client_secret+ your client secret, provided by PokitDok
    #
    def initialize(client_id, client_secret, version='v4', base='https://platform.pokitdok.com')
      @client_id = client_id
      @client_secret = client_secret
      @version = version

      @api_url = "#{base}/api/#{version}"
      @client = OAuth2::Client.new(@client_id, @client_secret,
                                   site: @api_url, token_url: '/oauth2/token')


      @scopes = {}
      @scopes['default'] = { scope: refresh_token }
      scope 'default'
    end

    # Adds an authorization code for a given OAuth2 scope.
    #
    # +name+ the scope name
    # +code+ the authorization code
    #
    def scope_code(name, code)
      @scopes[name] = { code: code }
    end

    # Invokes the appointments endpoint, to query for open appointment slots
    # (using pd_provider_uuid and location) or booked appointments (using
    # patient_uuid).
    #
    # +params+ an optional Hash of parameters
    #
    def activities(params = {})
      scope 'default'
      get('activities/', params)
    end

    # Invokes the authorizations endpoint.
    #
    # +params+ an optional hash of parameters that will be sent in the POST body
    #
    def authorizations(params = {})
      scope 'default'
      post('authorizations/', params)
    end

    # Invokes the cash prices endpoint.
    #
    # +params+ an optional hash of parameters that will be sent in the POST body
    #
    def cash_prices(params = {})
      scope 'default'
      get('prices/cash', params)
    end

    # Invokes the claims endpoint.
    #
    # +params+ an optional hash of parameters that will be sent in the POST body
    #
    def claims(params = {})
      scope 'default'
      post('claims/', params)
    end

    # Invokes the claims status endpoint.
    #
    # +params+ an optional hash of parameters that will be sent in the POST body
    #
    def claims_status(params = {})
      scope 'default'
      post('claims/status', params)
    end

<<<<<<< HEAD
    # Invokes the ICD convert endpoint.
    #
    # +params+ an optional hash of parameters
    #
    def icd_convert(params = {})
      scope 'default'
      get("icd/convert/#{params[:code]}")
=======
    # Invokes the mpc endpoint.
    #
    # +params+ an optional hash of parameters
    #
    def mpc(params = {})
      scope 'default'
      get('mpc/', params)
>>>>>>> 1d354e6c
    end

    # Invokes the eligibility endpoint.
    #
    # +params+ an optional hash of parameters that will be sent in the POST body
    #
    def eligibility(params = {})
      scope 'default'
      post('eligibility/', params)
    end

    # Invokes the enrollment endpoint.
    #
    # +params+ an optional hash of parameters that will be sent in the POST body
    #
    def enrollment(params = {})
      scope 'default'
      post('enrollment/', params)
    end

    # Uploads an EDI file to the files endpoint.
    # Uses the multipart-post gem, since oauth2 doesn't support multipart.
    #
    # +trading_partner_id+ the trading partner to transmit to
    # +filename+ the path to the file to transmit
    #
    def files(trading_partner_id, filename)
      scope 'default'
      url = URI.parse(@api_url + '/files/')

      File.open(filename) do |f|
        req = Net::HTTP::Post::Multipart.new url.path,
          'file' => UploadIO.new(f, 'application/EDI-X12', filename),
          'trading_partner_id' => trading_partner_id
        req['Authorization'] = "Bearer #{default_scope.token}"
        req['User-Agent'] = user_agent

        @response = Net::HTTP.start(url.host, url.port) do |http|
          http.request(req)
        end
      end

      JSON.parse(@response.body)
    end

    # Invokes the insurance prices endpoint.
    #
    # +params+ an optional hash of parameters
    #
    def insurance_prices(params = {})
      scope 'default'
      get('prices/insurance', params)
    end

    # Invokes the payers endpoint.
    #
    # +params+ an optional hash of parameters
    #
    def payers(params = {})
      scope 'default'
      get('payers/', params)
    end

    # Invokes the plans endpoint.
    #
    # +params+ an optional Hash of parameters
    #
    def plans(params = {})
      scope 'default'
      get('plans/', params)
    end

    # Invokes the providers endpoint.
    #
    # +params+ an optional Hash of parameters
    #
    def providers(params = {})
      response = default_scope.get('providers/') do |request|
        request.params = params
      end
      JSON.parse(response.body)
    end

    # Invokes the referrals endpoint.
    #
    # +params+ an optional Hash of parameters
    #
    def referrals(params = {})
      scope 'default'
      post('referrals/', params)
    end

    # Invokes the trading partners endpoint.
    #
    # +params+ an optional Hash of parameters
    #
    def trading_partners(params = {})
      trading_partner_id = params.delete :trading_partner_id

      response =
        default_scope.get("tradingpartners/#{trading_partner_id}") do |request|
          request.params = params
        end
      JSON.parse(response.body)
    end

    # Scheduling endpoints

    # Invokes the appointments endpoint to query for an open appointment
    # slot or a booked appointment given a specific pd_appointment_uuid,
    # the PokitDok unique appointment identifier.
    #
    # +params+ an optional Hash of parameters
    #
    def appointment(params = {})
      @appointment_id = params.delete :appointment_id
      scope 'user_schedule'

      get_one('schedule/appointmenttypes/', @appointment_id, params)
    end

    # Invokes the activities endpoint.
    #
    # This endpoint uses the user_schedule OAuth2 scope. You'll need to
    # get the user's authorization via our OAuth2 provider, and pass the
    # authorization code you received into
    # scope_code('user_schedule', '(the authorization code)')
    #
    # +params+ an optional Hash of parameters
    #
    def appointments(params = {})
      scope 'user_schedule'
      get('schedule/appointments/', params)
    end

    # Invokes the appointment_types endpoint, to get information on a specific
    # appointment type.
    #
    # +params+ an optional Hash of parameters
    #
    def appointment_type(params = {})
      appointment_type = params.delete :uuid

      response =
      default_scope.get("schedule/appointmenttypes/#{appointment_type}") do |request|
        request.params = params
      end

      JSON.parse(response.body)
    end

    # Invokes the appointment_types endpoint.
    #
    # +params+ an optional hash of parameters
    #
    def appointment_types(params = {})
      scope 'default'
      get('schedule/appointmenttypes/', params)
    end

    # Books an appointment.
    #
    # This endpoint uses the user_schedule OAuth2 scope. You'll need to
    # get the user's authorization via our OAuth2 provider, and pass the
    # authorization code you received into
    # scope_code('user_schedule', '(the authorization code)')
    #
    # +params+ an optional hash of parameters that will be sent in the POST body
    #
    def book_appointment(appointment_uuid, params = {})
      scope 'user_schedule'
      
      put_one("schedule/appointments", appointment_uuid, params)
    end

    # Cancels the specified appointment.
    #
    # This endpoint uses the user_schedule OAuth2 scope. You'll need to
    # get the user's authorization via our OAuth2 provider, and pass the
    # authorization code you received into
    # scope_code('user_schedule', '(the authorization code)')
    #    
    # +params+ an optional Hash of parameters
    #
    def cancel_appointment(appointment_uuid, params={})
      scope 'user_schedule'

      delete_one("schedule/appointments", appointment_uuid, params)
    end

    # Invokes the schedule/appointments endpoint.
    #
    # This endpoint uses the user_schedule OAuth2 scope. You'll need to
    # get the user's authorization via our OAuth2 provider, and pass the
    # authorization code you received into
    # scope_code('user_schedule', '(the authorization code)')
    #    
    # +params+ an optional hash of parameters
    #
    def open_appointment_slots(params = {})
      scope 'user_schedule'
      get('schedule/appointments', params)
    end

    # Invokes the schedulers endpoint.
    #
    # +params an optional Hash of parameters
    #
    def schedulers(params = {})
      scope 'default'
      get('schedule/schedulers/', params)
    end

    # Invokes the schedulers endpoint, to get information about a specific
    # scheduler.
    #
    # +params+ an optional Hash of parameters
    #
    def scheduler(params = {})
      scheduler_id = params.delete :uuid

      response =
        default_scope.get("schedule/schedulers/#{scheduler_id}") do |request|
          request.params = params
        end
      JSON.parse(response.body)
    end

    # Invokes the slots endpoint.
    #
    # This endpoint uses the user_schedule OAuth2 scope. You'll need to
    # get the user's authorization via our OAuth2 provider, and pass the
    # authorization code you received into
    # scope_code('user_schedule', '(the authorization code)')
    #    
    # +params+ an optional Hash of parameters
    #
    def slots(params = {})
      scope 'user_schedule'
    end

    # Invokes the pharmacy plans endpoint.
    #
    # +params+ an optional Hash of parameters
    #
    def pharmacy_plans(params = {})
      response = default_scope.get('pharmacy/plans') do |request|
        request.params = params
      end
      JSON.parse(response.body)
    end

    # Invokes the pharmacy formulary endpoint.
    #
    # +params+ an optional Hash of parameters
    #
    def pharmacy_formulary(params = {})
      response = default_scope.get('pharmacy/formulary') do |request|
        request.params = params
      end
      JSON.parse(response.body)
    end

    # Invokes the pharmacy network cost endpoint.
    #
    # +params+ an optional Hash of parameters
    #
    def pharmacy_network(params = {})
      npi = params.delete :npi
      endpoint = npi ? "pharmacy/network/#{npi}" : "pharmacy/network"
      response = default_scope.get(endpoint) do |request|
        request.params = params
      end
      JSON.parse(response.body)
    end

    # Updates the specified appointment.
    #
    # This endpoint uses the user_schedule OAuth2 scope. You'll need to
    # get the user's authorization via our OAuth2 provider, and pass the
    # authorization code you received into
    # scope_code('user_schedule', '(the authorization code)')
    #    
    # +params+ an optional Hash of parameters
    #
    def update_appointment(appointment_uuid, params={})
      scope 'user_schedule'

      put_one("schedule/appointments", appointment_uuid, params)
    end    

    private
      # Returns a standard User-Agent string to be passed along with all requests
      def user_agent
        "pokitdok-ruby 0.8 #{RUBY_DESCRIPTION}"
      end

      # Returns a standard set of headers to be passed along with all requests
      def headers
        { 'User-Agent' => user_agent }
      end

      def get(endpoint, params = {})
        response = current_scope.get(endpoint, headers: headers, params: params)

        JSON.parse(response.body)
      end

      def get_one(endpoint, id, params = {})
        response = current_scope.get("#{endpoint}/#{id}", headers: headers,
                                 body: params.to_json) do |request|
          request.headers['Content-Type'] = 'application/json'
        end

        JSON.parse(response.body)
      end

      def post(endpoint, params = {})
        response = current_scope.post(endpoint, headers: headers,
                               body: params.to_json) do |request|
          request.headers['Content-Type'] = 'application/json'
        end

        JSON.parse(response.body)
      end

      def put_one(endpoint, id, params = {})
        response = current_scope.put("#{endpoint}/#{id}", headers: headers,
                                 body: params.to_json) do |request|
          request.headers['Content-Type'] = 'application/json'
        end

        JSON.parse(response.body)
      end

      def delete_one(endpoint, id, params = {})
        response = current_scope.delete("#{endpoint}/#{id}", headers: headers,
                                 body: params.to_json) do |request|
          request.headers['Content-Type'] = 'application/json'
        end

        if response.body.empty?
          response.status == 204
        else
          JSON.parse(response.body)
        end
      end
      
      # Refreshes the client token associated with this PokitDok connection
      #
      # FIXME: automatic refresh on expiration
      #
      def refresh_token(code=nil)
        body = {}
        body[:code] = code unless code.nil?

        @client.client_credentials.get_token(
          headers: { 'Authorization' => 'Basic' })
      end

      def scope(name)
        raise ArgumentError, "You need to provide an authorization code for " \
          "the scope #{name} with the scope_code method" if @scopes[name].nil?

        @current_scope = name

        if @scopes[name][:scope].nil?
          @scopes[name][:scope] = refresh_token(@scopes[name][:code])
        end

        @scopes[name][:scope]
      end

      def current_scope
        @scopes[@current_scope][:scope]
      end

      def default_scope
        @scopes['default'][:scope]
      end
  end
end<|MERGE_RESOLUTION|>--- conflicted
+++ resolved
@@ -99,7 +99,6 @@
       post('claims/status', params)
     end
 
-<<<<<<< HEAD
     # Invokes the ICD convert endpoint.
     #
     # +params+ an optional hash of parameters
@@ -107,7 +106,8 @@
     def icd_convert(params = {})
       scope 'default'
       get("icd/convert/#{params[:code]}")
-=======
+    end
+
     # Invokes the mpc endpoint.
     #
     # +params+ an optional hash of parameters
@@ -115,7 +115,6 @@
     def mpc(params = {})
       scope 'default'
       get('mpc/', params)
->>>>>>> 1d354e6c
     end
 
     # Invokes the eligibility endpoint.
