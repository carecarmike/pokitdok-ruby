# -*- coding: utf-8 -*-
#
# Copyright (C) 2014-2015, All Rights Reserved, PokitDok, Inc.
# https://www.pokitdok.com
#
# Please see the LICENSE.txt file for more information.
# All other rights reserved.
#

require 'rubygems'
require 'bundler/setup'
require 'base64'
require 'json'
require 'oauth2'
require 'net/http/post/multipart'

module PokitDok
  # PokitDok API client implementation for Ruby.
  class PokitDok
    attr_reader :client # :nodoc:
    attr_reader :api_url
    attr_reader :version

    # Connect to the PokitDok API with the specified Client ID and Client
    # Secret.
    #
    # +client_id+     your client ID, provided by PokitDok
    # +client_secret+ your client secret, provided by PokitDok
    # +version+ The API version that should be used for requests.  Defaults to the latest version.
    # +base+ The base URL to use for API requests.  Defaults to https://platform.pokitdok.com
    #
    def initialize(client_id, client_secret, version='v4', base='https://platform.pokitdok.com')
      @client_id = client_id
      @client_secret = client_secret
      @version = version

      @api_url = "#{base}/api/#{version}"
      @client = OAuth2::Client.new(@client_id, @client_secret,
                                   site: @api_url, token_url: '/oauth2/token')


      @scopes = {}
      @scopes['default'] = { scope: refresh_token }
      scope 'default'
    end

    # Adds an authorization code for a given OAuth2 scope.
    #
    # +name+ the scope name
    # +code+ the authorization code
    #
    def scope_code(name, code)
      @scopes[name] = { code: code }
    end

    # Returns a standard User-Agent string to be passed along with all requests
    def user_agent
      "pokitdok-ruby 0.8 #{RUBY_DESCRIPTION}"
    end


    # Invokes the appointments endpoint, to query for open appointment slots
    # (using pd_provider_uuid and location) or booked appointments (using
    # patient_uuid).
    #
    # +params+ an optional Hash of parameters
    #
    def activities(params = {})
      scope 'default'
      get('activities/', params)
    end

    # Invokes the authorizations endpoint.
    #
    # +params+ an optional hash of parameters that will be sent in the POST body
    #
    def authorizations(params = {})
      scope 'default'
      post('authorizations/', params)
    end

    # Invokes the cash prices endpoint.
    #
    # +params+ an optional hash of parameters that will be sent in the POST body
    #
    def cash_prices(params = {})
      scope 'default'
      get('prices/cash', params)
    end

    # Invokes the claims endpoint.
    #
    # +params+ an optional hash of parameters that will be sent in the POST body
    #
    def claims(params = {})
      scope 'default'
      post('claims/', params)
    end

    # Invokes the claims status endpoint.
    #
    # +params+ an optional hash of parameters that will be sent in the POST body
    #
    def claims_status(params = {})
      scope 'default'
      post('claims/status', params)
    end

    # Invokes the ICD convert endpoint.
    #
    # +params+ an optional hash of parameters
    #
    def icd_convert(params = {})
      scope 'default'
      get("icd/convert/#{params[:code]}")
    end

    # Invokes the mpc endpoint.
    #
    # +params+ an optional hash of parameters
    #
    def mpc(params = {})
      scope 'default'
      get('mpc/', params)
    end

    # Uploads an .837 file to the claims convert endpoint.
    # Uses the multipart-post gem, since oauth2 doesn't support multipart.
    #
    # +x12_claims_file+ the path to the file to transmit
    #
    def claims_convert(x12_claims_file)
      scope 'default'
      url = URI.parse(@api_url + '/claims/convert')

      File.open(x12_claims_file) do |f|
        req = Net::HTTP::Post::Multipart.new url.path,
                                             'file' => UploadIO.new(f, 'application/EDI-X12', x12_claims_file)
        req['Authorization'] = "Bearer #{default_scope.token}"
        req['User-Agent'] = user_agent

        @response = Net::HTTP.start(url.host, url.port) do |http|
          http.request(req)
        end
      end

      JSON.parse(@response.body)
    end

    # Invokes the eligibility endpoint.
    #
    # +params+ an optional hash of parameters that will be sent in the POST body
    #
    def eligibility(params = {})
      scope 'default'
      post('eligibility/', params)
    end

    # Invokes the enrollment endpoint.
    #
    # +params+ an optional hash of parameters that will be sent in the POST body
    #
    def enrollment(params = {})
      scope 'default'
      post('enrollment/', params)
    end

    # Uploads an .834 file to the enrollment snapshot endpoint.
    # Uses the multipart-post gem, since oauth2 doesn't support multipart.
    #
    # +trading_partner_id+ the trading partner to transmit to
    # +x12_file+ the path to the file to transmit
    #
    def enrollment_snapshot(trading_partner_id, x12_file)
      scope 'default'
      url = URI.parse(@api_url + '/enrollment/snapshot')

      File.open(x12_file) do |f|
        req = Net::HTTP::Post::Multipart.new url.path,
                                             'file' => UploadIO.new(f, 'application/EDI-X12', x12_file),
                                             'trading_partner_id' => trading_partner_id
        req['Authorization'] = "Bearer #{default_scope.token}"
        req['User-Agent'] = user_agent

        @response = Net::HTTP.start(url.host, url.port) do |http|
          http.request(req)
        end
      end

      JSON.parse(@response.body)
    end

    # Invokes the enrollment snapshots endpoint.
    #
    # +params+ an optional Hash of parameters
    #
    def enrollment_snapshots(params = {})
      snapshot_id = params.delete :snapshot_id

      response =
          default_scope.get("enrollment/snapshot" + (snapshot_id ? "/#{snapshot_id}" : '')) do |request|
            request.params = params
          end
      JSON.parse(response.body)
    end

    # Invokes the enrollment snapshots data endpoint.
    #
    # +params+ an optional Hash of parameters
    #
    def enrollment_snapshot_data(params = {})
      scope 'default'
      get("enrollment/snapshot/#{params[:snapshot_id]}/data")
    end

    # Uploads an EDI file to the files endpoint.
    # Uses the multipart-post gem, since oauth2 doesn't support multipart.
    #
    # +trading_partner_id+ the trading partner to transmit to
    # +filename+ the path to the file to transmit
    #
    def files(trading_partner_id, filename)
      scope 'default'
      url = URI.parse(@api_url + '/files/')

      File.open(filename) do |f|
        req = Net::HTTP::Post::Multipart.new url.path,
          'file' => UploadIO.new(f, 'application/EDI-X12', filename),
          'trading_partner_id' => trading_partner_id
        req['Authorization'] = "Bearer #{default_scope.token}"
        req['User-Agent'] = user_agent

        @response = Net::HTTP.start(url.host, url.port) do |http|
          http.request(req)
        end
      end

      JSON.parse(@response.body)
    end

    # Invokes the insurance prices endpoint.
    #
    # +params+ an optional hash of parameters
    #
    def insurance_prices(params = {})
      scope 'default'
      get('prices/insurance', params)
    end

    # Invokes the payers endpoint.
    #
    # +params+ an optional hash of parameters
    #
    def payers(params = {})
      scope 'default'
      get('payers/', params)
    end

    # Invokes the plans endpoint.
    #
    # +params+ an optional Hash of parameters
    #
    def plans(params = {})
      scope 'default'
      get('plans/', params)
    end

    # Invokes the providers endpoint.
    #
    # +params+ an optional Hash of parameters
    #
    def providers(params = {})
      response = default_scope.get('providers/') do |request|
        request.params = params
      end
      JSON.parse(response.body)
    end

    # Invokes the referrals endpoint.
    #
    # +params+ an optional Hash of parameters
    #
    def referrals(params = {})
      scope 'default'
      post('referrals/', params)
    end

    # Invokes the trading partners endpoint.
    #
    # +params+ an optional Hash of parameters
    #
    def trading_partners(params = {})
      trading_partner_id = params.delete :trading_partner_id

      response =
        default_scope.get("tradingpartners/#{trading_partner_id}") do |request|
          request.params = params
        end
      JSON.parse(response.body)
    end

    # Scheduling endpoints

    # Invokes the appointments endpoint to query for an open appointment
    # slot or a booked appointment given a specific pd_appointment_uuid,
    # the PokitDok unique appointment identifier.
    #
    # +params+ an optional Hash of parameters
    #
    def appointment(params = {})
      @appointment_id = params.delete :appointment_id
      scope 'user_schedule'

      get_one('schedule/appointmenttypes/', @appointment_id, params)
    end

    # Invokes the activities endpoint.
    #
    # This endpoint uses the user_schedule OAuth2 scope. You'll need to
    # get the user's authorization via our OAuth2 provider, and pass the
    # authorization code you received into
    # scope_code('user_schedule', '(the authorization code)')
    #
    # +params+ an optional Hash of parameters
    #
    def appointments(params = {})
      scope 'user_schedule'
      get('schedule/appointments/', params)
    end

    # Invokes the appointment_types endpoint, to get information on a specific
    # appointment type.
    #
    # +params+ an optional Hash of parameters
    #
    def appointment_type(params = {})
      appointment_type = params.delete :uuid

      response =
      default_scope.get("schedule/appointmenttypes/#{appointment_type}") do |request|
        request.params = params
      end

      JSON.parse(response.body)
    end

    # Invokes the appointment_types endpoint.
    #
    # +params+ an optional hash of parameters
    #
    def appointment_types(params = {})
      scope 'default'
      get('schedule/appointmenttypes/', params)
    end

    # Books an appointment.
    #
    # This endpoint uses the user_schedule OAuth2 scope. You'll need to
    # get the user's authorization via our OAuth2 provider, and pass the
    # authorization code you received into
    # scope_code('user_schedule', '(the authorization code)')
    #
    # +params+ an optional hash of parameters that will be sent in the POST body
    #
    def book_appointment(appointment_uuid, params = {})
      scope 'user_schedule'
      
      put_one("schedule/appointments", appointment_uuid, params)
    end

    # Cancels the specified appointment.
    #
    # This endpoint uses the user_schedule OAuth2 scope. You'll need to
    # get the user's authorization via our OAuth2 provider, and pass the
    # authorization code you received into
    # scope_code('user_schedule', '(the authorization code)')
    #    
    # +params+ an optional Hash of parameters
    #
    def cancel_appointment(appointment_uuid, params={})
      scope 'user_schedule'

      delete_one("schedule/appointments", appointment_uuid, params)
    end

    # Invokes the schedule/appointments endpoint.
    #
    # This endpoint uses the user_schedule OAuth2 scope. You'll need to
    # get the user's authorization via our OAuth2 provider, and pass the
    # authorization code you received into
    # scope_code('user_schedule', '(the authorization code)')
    #    
    # +params+ an optional hash of parameters
    #
    def open_appointment_slots(params = {})
      scope 'user_schedule'
      get('schedule/appointments', params)
    end

    # Invokes the schedulers endpoint.
    #
    # +params an optional Hash of parameters
    #
    def schedulers(params = {})
      scope 'default'
      get('schedule/schedulers/', params)
    end

    # Invokes the schedulers endpoint, to get information about a specific
    # scheduler.
    #
    # +params+ an optional Hash of parameters
    #
    def scheduler(params = {})
      scheduler_id = params.delete :uuid

      response =
        default_scope.get("schedule/schedulers/#{scheduler_id}") do |request|
          request.params = params
        end
      JSON.parse(response.body)
    end

    # Invokes the slots endpoint.
    #
    # This endpoint uses the user_schedule OAuth2 scope. You'll need to
    # get the user's authorization via our OAuth2 provider, and pass the
    # authorization code you received into
    # scope_code('user_schedule', '(the authorization code)')
    #    
    # +params+ an optional Hash of parameters
    #
    def schedule_slots(params = {})
      scope 'user_schedule'
      post('/schedule/slots/', params)
    end

    # Invokes the pharmacy plans endpoint.
    #
    # +params+ an optional Hash of parameters
    #
    def pharmacy_plans(params = {})
      response = default_scope.get('pharmacy/plans') do |request|
        request.params = params
      end
      JSON.parse(response.body)
    end

    # Invokes the pharmacy formulary endpoint.
    #
    # +params+ an optional Hash of parameters
    #
    def pharmacy_formulary(params = {})
      response = default_scope.get('pharmacy/formulary') do |request|
        request.params = params
      end
      JSON.parse(response.body)
    end

    # Invokes the pharmacy network cost endpoint.
    #
    # +params+ an optional Hash of parameters
    #
    def pharmacy_network(params = {})
      npi = params.delete :npi
      endpoint = npi ? "pharmacy/network/#{npi}" : "pharmacy/network"
      response = default_scope.get(endpoint) do |request|
        request.params = params
      end
      JSON.parse(response.body)
    end

    # Updates the specified appointment.
    #
    # This endpoint uses the user_schedule OAuth2 scope. You'll need to
    # get the user's authorization via our OAuth2 provider, and pass the
    # authorization code you received into
    # scope_code('user_schedule', '(the authorization code)')
    #    
    # +params+ an optional Hash of parameters
    #
    def update_appointment(appointment_uuid, params={})
      scope 'user_schedule'

      put_one("schedule/appointments", appointment_uuid, params)
    end
<<<<<<< HEAD
=======

    # Invokes the identity endpoint for creation
    #
    # +params+ a hash of parameters that will be sent in the POST body
    #
    def create_identity(params = {})
      scope 'default'
      post('identity/', params)
    end

    # Invokes the identity endpoint for updating
    #
    # +identity_uuid+ unique id of the identity to be updated
    # +params+ a hash of parameters that will be sent in the PUT body
    #
    def update_identity(identity_uuid, params = {})
      scope 'default'
      put_one("identity", identity_uuid, params)
    end

    # Invokes the identity endpoint for querying
    #
    # +params+ an optional hash of parameters that will be sent in the GET body
    #
    def identity(params = {})
      identity_uuid = params.delete :identity_uuid
      scope 'default'
      get("identity" + (identity_uuid ? "/#{identity_uuid}" : ''), params)
    end

    # Invokes the identity history endpoint
    #
    # +identity_uuid+ unique id of the identity to be updated
    # +historical_version+ historical version of the identity being requested
    #
    def identity_history(identity_uuid, historical_version=nil)
      scope 'default'
      get("identity/#{identity_uuid}/history" + (historical_version ? "/#{historical_version}" : ''))
    end

    # Invokes the identity endpoint for querying
    #
    # +params+ hash of parameters that will be sent in the POST body
    #
    def identity_match(params = {})
      scope 'default'
      post("identity/match", params)
    end
>>>>>>> 01ae545d

    # Invokes the the general request method for submitting API request.
    #
    # +endpoint+ the API request path
    # +method+ the http request method that should be used
    # +file+ file when the API accepts file uploads as input
    # +params+ an optional Hash of parameters
    #
    def request(endpoint, method='get', file=nil, params={})
      scope 'default'
      method = method.downcase
      if file
        url = URI.parse(@api_url + endpoint)

        File.open(file) do |f|
          sub_params = params.merge({'file' => UploadIO.new(f, 'application/EDI-X12', file)})
          req = Net::HTTP::Post::Multipart.new(url.path, sub_params)

          req['Authorization'] = "Bearer #{default_scope.token}"
          req['User-Agent'] = user_agent

          @response = Net::HTTP.start(url.host, url.port) do |http|
            http.request(req)
          end
          JSON.parse(@response.body)
        end
      else
        # Work around to delete the leading slash on the request endpoint
        # Currently the module we're using appends a slash to the base url
        # so an additional url will break the request.
        # Refer to ...faraday/connection.rb L#404
        if endpoint[0] == '/'
          endpoint[0] = ''
        end
        self.send(method, endpoint, params)
      end
    end

    private
      # Returns a standard set of headers to be passed along with all requests
      def headers
        { 'User-Agent' => user_agent }
      end

      def get(endpoint, params = {})
        response = current_scope.get(endpoint, headers: headers, params: params)

        JSON.parse(response.body)
      end

      def get_one(endpoint, id, params = {})
        response = current_scope.get("#{endpoint}/#{id}", headers: headers,
                                 body: params.to_json) do |request|
          request.headers['Content-Type'] = 'application/json'
        end

        JSON.parse(response.body)
      end

      def post(endpoint, params = {})
        response = current_scope.post(endpoint, headers: headers,
                               body: params.to_json) do |request|
          request.headers['Content-Type'] = 'application/json'
        end

        JSON.parse(response.body)
      end

      def put(endpoint, params = {})
        response = current_scope.put(endpoint, headers: headers,
                                     body: params.to_json) do |request|
          request.headers['Content-Type'] = 'application/json'
        end

        JSON.parse(response.body)
      end

      def put_one(endpoint, id, params = {})
        response = current_scope.put("#{endpoint}/#{id}", headers: headers,
                                 body: params.to_json) do |request|
          request.headers['Content-Type'] = 'application/json'
        end

        JSON.parse(response.body)
      end

      def delete_one(endpoint, id, params = {})
        response = current_scope.delete("#{endpoint}/#{id}", headers: headers,
                                 body: params.to_json) do |request|
          request.headers['Content-Type'] = 'application/json'
        end

        if response.body.empty?
          response.status == 204
        else
          JSON.parse(response.body)
        end
      end

      def delete(endpoint, params = {})
        response = current_scope.delete(endpoint, headers: headers,
                                        body: params.to_json) do |request|
          request.headers['Content-Type'] = 'application/json'
        end

        if response.body.empty?
          response.status == 204
        else
          JSON.parse(response.body)
        end
      end
      
      # Refreshes the client token associated with this PokitDok connection
      #
      # FIXME: automatic refresh on expiration
      #
      def refresh_token(code=nil)
        body = {}
        body[:code] = code unless code.nil?

        @client.client_credentials.get_token(
          headers: { 'Authorization' => 'Basic' })
      end

      def scope(name)
        raise ArgumentError, "You need to provide an authorization code for " \
          "the scope #{name} with the scope_code method" if @scopes[name].nil?

        @current_scope = name

        if @scopes[name][:scope].nil?
          @scopes[name][:scope] = refresh_token(@scopes[name][:code])
        end

        @scopes[name][:scope]
      end

      def current_scope
        @scopes[@current_scope][:scope]
      end

      def default_scope
        @scopes['default'][:scope]
      end
  end
end<|MERGE_RESOLUTION|>--- conflicted
+++ resolved
@@ -484,8 +484,6 @@
 
       put_one("schedule/appointments", appointment_uuid, params)
     end
-<<<<<<< HEAD
-=======
 
     # Invokes the identity endpoint for creation
     #
@@ -534,7 +532,6 @@
       scope 'default'
       post("identity/match", params)
     end
->>>>>>> 01ae545d
 
     # Invokes the the general request method for submitting API request.
     #
@@ -550,8 +547,8 @@
         url = URI.parse(@api_url + endpoint)
 
         File.open(file) do |f|
-          sub_params = params.merge({'file' => UploadIO.new(f, 'application/EDI-X12', file)})
-          req = Net::HTTP::Post::Multipart.new(url.path, sub_params)
+          additional_params = params.merge({'file' => UploadIO.new(f, 'application/EDI-X12', file)})
+          req = Net::HTTP::Post::Multipart.new(url.path, additional_params)
 
           req['Authorization'] = "Bearer #{default_scope.token}"
           req['User-Agent'] = user_agent
